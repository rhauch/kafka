package io.confluent.streaming;

import io.confluent.streaming.kv.internals.RestoreFunc;
import org.apache.kafka.common.metrics.Metrics;
import org.apache.kafka.common.serialization.Deserializer;
import org.apache.kafka.common.serialization.Serializer;

import java.io.File;
import java.util.Map;

/**
 * KStreamContext is access to the system resources for a stream processing job.
 * An instance of KStreamContext is created for each partition group.
 */
public interface KStreamContext {

  /**
   * Returns the partition group id
   * @return partition group id
   */
  int id();

  /**
   * Returns the key serializer
   * @return the key serializer
   */
  Serializer<?> keySerializer();

  /**
   * Returns the value serializer
   * @return the value serializer
   */
  Serializer<?> valueSerializer();

  /**
   * Returns the key deserializer
   * @return the key deserializer
   */
  Deserializer<?> keyDeserializer();

  /**
   * Returns the value deserializer
   * @return the value deserializer
   */
  Deserializer<?> valueDeserializer();

  /**
   * Returns a RecordCollector
   * @return RecordCollector
   */
  RecordCollector recordCollector();

  /**
   * Returns an application context registered to {@link StreamingConfig}.
   * @return an application context
   */
  Map<String, Object> getContext();

  /**
   * Returns the state directory for the partition.
   * @return the state directory
   */
  File stateDir();

  /**
   * Returns Metrics instance
   * @return Metrics
   */
  Metrics metrics();

  /**
<<<<<<< HEAD
   * Registers and possibly restores the specified storage engine.
   * @param store the storage engine
   */
  void register(StateStore store, RestoreFunc restoreFunc);

  /**
   * Ensures that the context is in the initialization phase where KStream topology can be constructed
   *
   * Flush the local state of this context
   */
  void flush();

=======
   * Restores the specified storage engine.
   * @param store the storage engine
   */
  void restore(StateStore store, RestoreFunc restoreFunc);
>>>>>>> 9b9d51f2

  void send(String topic, Object key, Object value);

<<<<<<< HEAD
=======
  /**
   * Flush the local state of this context
   */
  void flush();


  void send(String topic, Object key, Object value);

>>>>>>> 9b9d51f2
  void send(String topic, Object key, Object value, Serializer<Object> keySerializer, Serializer<Object> valSerializer);

  void schedule(Processor processor, long interval);

  void commit();

  String topic();

  int partition();

  long offset();

  long timestamp();

}<|MERGE_RESOLUTION|>--- conflicted
+++ resolved
@@ -69,39 +69,18 @@
   Metrics metrics();
 
   /**
-<<<<<<< HEAD
    * Registers and possibly restores the specified storage engine.
    * @param store the storage engine
    */
   void register(StateStore store, RestoreFunc restoreFunc);
 
   /**
-   * Ensures that the context is in the initialization phase where KStream topology can be constructed
-   *
    * Flush the local state of this context
    */
   void flush();
 
-=======
-   * Restores the specified storage engine.
-   * @param store the storage engine
-   */
-  void restore(StateStore store, RestoreFunc restoreFunc);
->>>>>>> 9b9d51f2
-
   void send(String topic, Object key, Object value);
 
-<<<<<<< HEAD
-=======
-  /**
-   * Flush the local state of this context
-   */
-  void flush();
-
-
-  void send(String topic, Object key, Object value);
-
->>>>>>> 9b9d51f2
   void send(String topic, Object key, Object value, Serializer<Object> keySerializer, Serializer<Object> valSerializer);
 
   void schedule(Processor processor, long interval);
