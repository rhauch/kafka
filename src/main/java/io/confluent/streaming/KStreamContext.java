package io.confluent.streaming;

import io.confluent.streaming.kv.internals.RestoreFunc;
import org.apache.kafka.common.metrics.Metrics;
import org.apache.kafka.common.serialization.Deserializer;
import org.apache.kafka.common.serialization.Serializer;

import java.io.File;
import java.util.Map;

/**
 * KStreamContext is the interface that allows an implementation of {@link KStreamJob#init(KStreamContext)} to create KStream instances.
 * It also provides access to the system resources for a stream processing job.
 * An instance of KStreamContext is created for each partition.
 */
public interface KStreamContext {

  /**
   * Returns the partition group id
   * @return partition group id
   */
  int id();

  /**
   * Returns the key serializer
   * @return the key serializer
   */
  Serializer<?> keySerializer();

  /**
   * Returns the value serializer
   * @return the value serializer
   */
  Serializer<?> valueSerializer();

  /**
   * Returns the key deserializer
   * @return the key deserializer
   */
  Deserializer<?> keyDeserializer();

  /**
   * Returns the value deserializer
   * @return the value deserializer
   */
  Deserializer<?> valueDeserializer();

  /**
   * Returns a RecordCollector
   * @return RecordCollector
   */
  RecordCollector recordCollector();

  /**
   * Returns an application context registered to {@link StreamingConfig}.
   * @return an application context
   */
  Map<String, Object> getContext();

  /**
   * Returns the state directory for the partition.
   * @return the state directory
   */
  File stateDir();

  /**
   * Returns Metrics instance
   * @return Metrics
   */
  Metrics metrics();

  /**
   * Restores the specified storage engine.
   * @param store the storage engine
   */
  void restore(StateStore store, RestoreFunc restoreFunc);

  /**
<<<<<<< HEAD
   * Flush the local state of this context
=======
   * Registers the specified storage enging.
   * @param store the storage engine
   */
  void register(StateStore store);

  /**
   * Ensures that the context is in the initialization phase where KStream topology can be constructed
>>>>>>> ee425d50
   */
  void flush();


  void send(String topic, Object key, Object value);

  void send(String topic, Object key, Object value, Serializer<Object> keySerializer, Serializer<Object> valSerializer);

  PunctuationScheduler getPunctuationScheduler(Processor processor);

  void commit();

  String topic();

  int partition();

  long offset();

  long timestamp();

}<|MERGE_RESOLUTION|>--- conflicted
+++ resolved
@@ -76,17 +76,13 @@
   void restore(StateStore store, RestoreFunc restoreFunc);
 
   /**
-<<<<<<< HEAD
-   * Flush the local state of this context
-=======
    * Registers the specified storage enging.
    * @param store the storage engine
    */
   void register(StateStore store);
 
   /**
-   * Ensures that the context is in the initialization phase where KStream topology can be constructed
->>>>>>> ee425d50
+   * Flush the local state of this context
    */
   void flush();
 
