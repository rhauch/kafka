/**
 * Licensed to the Apache Software Foundation (ASF) under one or more
 * contributor license agreements.  See the NOTICE file distributed with
 * this work for additional information regarding copyright ownership.
 * The ASF licenses this file to You under the Apache License, Version 2.0
 * (the "License"); you may not use this file except in compliance with
 * the License.  You may obtain a copy of the License at
 *
 *    http://www.apache.org/licenses/LICENSE-2.0
 *
 * Unless required by applicable law or agreed to in writing, software
 * distributed under the License is distributed on an "AS IS" BASIS,
 * WITHOUT WARRANTIES OR CONDITIONS OF ANY KIND, either express or implied.
 * See the License for the specific language governing permissions and
 * limitations under the License.
 */

package io.confluent.streaming.internal;

import io.confluent.streaming.KStreamJob;
import io.confluent.streaming.StreamingConfig;
import io.confluent.streaming.util.ParallelExecutor;
import io.confluent.streaming.util.Util;
import org.apache.kafka.clients.consumer.Consumer;
import org.apache.kafka.clients.consumer.ConsumerRebalanceCallback;
import org.apache.kafka.clients.consumer.KafkaConsumer;
import org.apache.kafka.clients.producer.KafkaProducer;
import org.apache.kafka.clients.producer.Producer;
import org.apache.kafka.common.KafkaException;
import org.apache.kafka.common.MetricName;
import org.apache.kafka.common.TopicPartition;
import org.apache.kafka.common.metrics.Metrics;
import org.apache.kafka.common.metrics.Sensor;
import org.apache.kafka.common.metrics.stats.Avg;
import org.apache.kafka.common.metrics.stats.Count;
import org.apache.kafka.common.metrics.stats.Max;
import org.apache.kafka.common.metrics.stats.Rate;
import org.apache.kafka.common.serialization.ByteArrayDeserializer;
import org.apache.kafka.common.serialization.ByteArraySerializer;
import org.apache.kafka.common.serialization.Serializer;
import org.apache.kafka.common.utils.SystemTime;
import org.apache.kafka.common.utils.Time;
import org.apache.kafka.common.utils.Utils;
import org.slf4j.Logger;
import org.slf4j.LoggerFactory;

import java.io.File;
import java.util.ArrayList;
import java.util.Collection;
import java.util.HashMap;
import java.util.HashSet;
import java.util.Map;
import java.util.Set;

public class KStreamThread extends Thread {

    private static final Logger log = LoggerFactory.getLogger(KStreamThread.class);

    private final Class<? extends KStreamJob> jobClass;
    private final ArrayList<StreamGroup> streamGroups = new ArrayList<>();
    private final ParallelExecutor parallelExecutor;
    private final Map<Integer, KStreamContextImpl> kstreamContexts = new HashMap<>();
    private final IngestorImpl ingestor;
    private final RecordCollectorImpl collector;
    private final StreamingConfig streamingConfig;
    private final ProcessorConfig config;
    private final Metrics metrics;
    private final KafkaStreamingMetrics streamingMetrics;
    private final Time time;
    private volatile boolean running;
    private long lastCommit;
    private long nextStateCleaning;
    private long recordsProcessed;

    protected final ConsumerRebalanceCallback rebalanceCallback = new ConsumerRebalanceCallback() {
        @Override
        public void onPartitionsAssigned(Consumer<?, ?> consumer, Collection<TopicPartition> assignment) {
            ingestor.init();
            addPartitions(assignment);
        }

        @Override
        public void onPartitionsRevoked(Consumer<?, ?> consumer, Collection<TopicPartition> assignment) {
            commitAll(time.milliseconds());
            removePartitions();
            ingestor.clear();
        }
    };

    @SuppressWarnings("unchecked")
    public KStreamThread(Class<? extends KStreamJob> jobClass, Set<String> topics, StreamingConfig streamingConfig, Metrics metrics) {
        super();
        this.config = new ProcessorConfig(streamingConfig.config());
        this.jobClass = jobClass;
        this.streamingConfig = streamingConfig;
        this.metrics = metrics;
        this.streamingMetrics = new KafkaStreamingMetrics();

        Consumer<byte[], byte[]> consumer = new KafkaConsumer<>(streamingConfig.config(), rebalanceCallback, new ByteArrayDeserializer(), new ByteArrayDeserializer());
        this.ingestor = new IngestorImpl(consumer, topics);

        Producer<byte[], byte[]> producer = new KafkaProducer<>(streamingConfig.config(), new ByteArraySerializer(), new ByteArraySerializer());
        this.collector = new RecordCollectorImpl(producer, (Serializer<Object>)streamingConfig.keySerializer(), (Serializer<Object>)streamingConfig.valueSerializer());

        this.running = true;
        this.lastCommit = 0;
        this.nextStateCleaning = Long.MAX_VALUE;
        this.recordsProcessed = 0;
        this.time = new SystemTime();

        // TODO: Fix this after the threading model is decided (also fix KafkaStreaming)
        this.parallelExecutor = new ParallelExecutor(this.config.numStreamThreads);
    }

    /**
     * Execute the stream processors
     */
    public synchronized void run() {
        log.info("Starting a kstream thread");
        try {
            ingestor.open();
            runLoop();
        } catch (RuntimeException e) {
            log.error("Uncaught error during processing: ", e);
            throw e;
        } finally {
            shutdown();
        }
    }

    private void shutdown() {
        log.info("Shutting down a kstream thread");
        commitAll(time.milliseconds());

        collector.close();
        ingestor.close();
        parallelExecutor.shutdown();
        removePartitions();
        log.info("kstream thread shutdown complete");
    }

    /**
     * Shutdown this streaming thread.
     */
    public synchronized void close() {
        running = false;
    }

    private void runLoop() {
        try {
            boolean readyForNextExecution = false;

            while (stillRunning()) {
                ingestor.poll(readyForNextExecution ? 0 : this.config.pollTimeMs);

                readyForNextExecution = parallelExecutor.execute(streamGroups);

                maybeCommit();
                maybeCleanState();
            }
        } catch (Exception e) {
            throw new KafkaException(e);
        }
    }

    private boolean stillRunning() {
        if(!running) {
            log.debug("Shutting down at user request.");
            return false;
        }
        if(config.totalRecordsToProcess >= 0 && recordsProcessed >= config.totalRecordsToProcess) {
            log.debug("Shutting down as we've reached the user-configured limit of {} records to process.", config.totalRecordsToProcess);
            return false;
        }
        return true;
    }

    private void maybeCommit() {
        long now = time.milliseconds();
        if (config.commitTimeMs >= 0 && lastCommit + config.commitTimeMs < now) {
            log.trace("Committing processor instances because the commit interval has elapsed.");
            commitAll(now);
        }
    }

    private void commitAll(long now) {
        Map<TopicPartition, Long> commit = new HashMap<>();
        for (KStreamContextImpl context : kstreamContexts.values()) {
            context.flush();
            context.getConsumedOffsets(commit);
        }

        // check if commit is really needed, i.e. if all the offsets are already committed
        if (ingestor.commitNeeded(commit)) {
            // TODO: for exactly-once we need to make sure the flush and commit
            // are executed atomically whenever it is triggered by user
            collector.flush();
            ingestor.commit(commit); // TODO: can this be async?
            streamingMetrics.commitTime.record(now - lastCommit);
        }
    }

    /* delete any state dirs that aren't for active contexts */
    private void maybeCleanState() {
        long now = time.milliseconds();
        if(now > nextStateCleaning) {
            File[] stateDirs = config.stateDir.listFiles();
            if(stateDirs != null) {
                for(File dir: stateDirs) {
                    try {
                        Integer id = Integer.parseInt(dir.getName());
                        if(!kstreamContexts.keySet().contains(id)) {
                            log.info("Deleting obsolete state directory {} after {} delay ms.", dir.getAbsolutePath(), config.stateCleanupDelay);
                            Util.rm(dir);
                        }
                    } catch(NumberFormatException e) {
                        log.warn("Deleting unknown directory in state directory {}.", dir.getAbsolutePath());
                        Util.rm(dir);
                    }
                }
            }
            nextStateCleaning = Long.MAX_VALUE;
        }
    }

    private void addPartitions(Collection<TopicPartition> assignment) {
        HashSet<TopicPartition> partitions = new HashSet<>(assignment);

<<<<<<< HEAD
        Consumer<byte[], byte[]> restoreConsumer =
          new KafkaConsumer<>(streamingConfig.config(), null, new ByteArrayDeserializer(), new ByteArrayDeserializer());
=======
        ingestor.init();
>>>>>>> e96fb0b0

        for (TopicPartition partition : partitions) {
            final Integer id = partition.partition();
            KStreamContextImpl kstreamContext = kstreamContexts.get(id);
            if (kstreamContext == null) {
                KStreamJob job = (KStreamJob) Utils.newInstance(jobClass);

                kstreamContext =
                  new KStreamContextImpl(id, job, ingestor, collector, streamingConfig, config, metrics);

                kstreamContexts.put(id, kstreamContext);

                try {
                    kstreamContext.init();
                }
                catch (Exception e) {
                    throw new KafkaException(e);
                }

                Collection<StreamGroup> streamGroups = kstreamContext.streamGroups();
                for (StreamGroup streamGroup : streamGroups) {
                    streamGroups.add(streamGroup);
                }
            }
        }

        nextStateCleaning = time.milliseconds() + config.stateCleanupDelay;
    }

    private void removePartitions() {
        for (KStreamContextImpl kstreamContext : kstreamContexts.values()) {
            log.info("Removing stream context {}", kstreamContext.id());
            try {
                kstreamContext.close();
            }
            catch (Exception e) {
                throw new KafkaException(e);
            }
            streamingMetrics.processorDestruction.record();
        }
        streamGroups.clear();
    }

    private class KafkaStreamingMetrics {
        final Sensor commitTime;
        final Sensor processTime;
        final Sensor windowTime;
        final Sensor processorCreation;
        final Sensor processorDestruction;

        public KafkaStreamingMetrics() {
            String group = "kafka-streaming";

            this.commitTime = metrics.sensor("commit-time");
            this.commitTime.add(new MetricName(group, "commit-time-avg-ms"), new Avg());
            this.commitTime.add(new MetricName(group, "commits-time-max-ms"), new Max());
            this.commitTime.add(new MetricName(group, "commits-per-second"), new Rate(new Count()));

            this.processTime = metrics.sensor("process-time");
            this.commitTime.add(new MetricName(group, "process-time-avg-ms"), new Avg());
            this.commitTime.add(new MetricName(group, "process-time-max-ms"), new Max());
            this.commitTime.add(new MetricName(group, "process-calls-per-second"), new Rate(new Count()));

            this.windowTime = metrics.sensor("window-time");
            this.windowTime.add(new MetricName(group, "window-time-avg-ms"), new Avg());
            this.windowTime.add(new MetricName(group, "window-time-max-ms"), new Max());
            this.windowTime.add(new MetricName(group, "window-calls-per-second"), new Rate(new Count()));

            this.processorCreation = metrics.sensor("processor-creation");
            this.processorCreation.add(new MetricName(group, "processor-creation"), new Rate(new Count()));

            this.processorDestruction = metrics.sensor("processor-destruction");
            this.processorDestruction.add(new MetricName(group, "processor-destruction"), new Rate(new Count()));

        }

    }

}<|MERGE_RESOLUTION|>--- conflicted
+++ resolved
@@ -226,13 +226,6 @@
     private void addPartitions(Collection<TopicPartition> assignment) {
         HashSet<TopicPartition> partitions = new HashSet<>(assignment);
 
-<<<<<<< HEAD
-        Consumer<byte[], byte[]> restoreConsumer =
-          new KafkaConsumer<>(streamingConfig.config(), null, new ByteArrayDeserializer(), new ByteArrayDeserializer());
-=======
-        ingestor.init();
->>>>>>> e96fb0b0
-
         for (TopicPartition partition : partitions) {
             final Integer id = partition.partition();
             KStreamContextImpl kstreamContext = kstreamContexts.get(id);
